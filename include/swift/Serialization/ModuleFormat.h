--- conflicted
+++ resolved
@@ -54,11 +54,7 @@
 /// in source control, you should also update the comment to briefly
 /// describe what change you made. The content of this comment isn't important;
 /// it just ensures a conflict if two people change the module format.
-<<<<<<< HEAD
-const uint16_t VERSION_MINOR = 373; // Last change: Outlined CopyAddr
-=======
-const uint16_t VERSION_MINOR = 375; // Last change: added enum witness
->>>>>>> 79e9fd78
+const uint16_t VERSION_MINOR = 376; // Last change: Outlined CopyAddr
 
 using DeclID = PointerEmbeddedInt<unsigned, 31>;
 using DeclIDField = BCFixed<31>;
