--- conflicted
+++ resolved
@@ -567,21 +567,12 @@
 
   @_transparent
   public func uword(n: Word) -> UWord {
-<<<<<<< HEAD
-    var n = n
     _require(n >= 0, "Negative word index")
-    var x = self
-    while n > 0 {
-      x &>>= Swift.min(Self(_truncatingBits: Self._bitWidth) &- 1, ${word_bits})
-      n -= 1
-=======
-    _precondition(n >= 0, "Negative word index")
     if _fastPath(n < countRepresentedWords) {
       let shift = UWord(n._storage) &* ${word_bits}
       let bitWidth = UWord(Self.bitWidth._storage)
       _sanityCheck(shift < bitWidth)
       return (self &>> Self(_truncatingBits: shift))._lowUWord
->>>>>>> d56b8ba4
     }
     return self < 0 ? ~0 : 0
   }
@@ -1184,12 +1175,12 @@
     var nibbles: Word = 0
     repeat {
       if nibbles % 4 == 0 && nibbles != 0 {
-        result.insert("_", atIndex: result.startIndex)
+        result.insert("_", at: result.startIndex)
       }
       let lowUWord = x.uword(0)
       result.insert(
         hexDigits[Swift.Int(lowUWord._storage) & 0xF],
-        atIndex: result.startIndex
+        at: result.startIndex
       )
       x.replaceUWord(0, with: lowUWord & ~0xF)
       x /= 16
