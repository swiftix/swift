--- conflicted
+++ resolved
@@ -1271,7 +1271,9 @@
 
   takesAny(123)
   takesAny(data: 123) // expected-error {{extraneous argument label 'data:' in call}}
-<<<<<<< HEAD
+
+  _ = HasAnyCase.any(123)
+  _ = HasAnyCase.any(data: 123) // expected-error {{extraneous argument label 'data:' in call}}
 }
 
 // rdar://problem/29739905 - protocol extension methods on Array had
@@ -1307,9 +1309,4 @@
     block((c, c)) // expected-error {{missing argument for parameter #2 in call}}
     block(c, c)
   }
-=======
-
-  _ = HasAnyCase.any(123)
-  _ = HasAnyCase.any(data: 123) // expected-error {{extraneous argument label 'data:' in call}}
->>>>>>> 70da9830
 }