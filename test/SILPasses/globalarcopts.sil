// RUN: %target-sil-opt -enable-sil-verify-all -enable-loop-arc=0 -arc-sequence-opts %s | FileCheck %s
// RUN: %target-sil-opt -enable-sil-verify-all -enable-loop-arc=1 -arc-sequence-opts %s | FileCheck %s
// RUN: %target-sil-opt -enable-sil-verify-all -arc-loop-opts %s | FileCheck %s

sil_stage canonical

import Swift
import Builtin

// Utilities

sil @user : $@convention(thin) (@box Builtin.Int32) -> ()

struct S {
  var x : Builtin.NativeObject
}
sil @S_user : $@convention(thin) (S) -> ()

struct S2 {
  var x : Builtin.Int32
  var y : Builtin.NativeObject
  var z : Builtin.Int32
}

struct S3 {
  var x : Builtin.Int32
  var y : Builtin.NativeObject
  var y1 : Builtin.NativeObject
  var z : Builtin.Int32
}

class Cls {
  var random : Builtin.Int32

  init()
}

class C {
  var w : Optional<Builtin.NativeObject>
}

class RetainUser { }

sil @rawpointer_use: $@convention(thin) (Builtin.RawPointer) -> Bool

enum FakeOptional<T> {
  case None
  case Some(T)
}

enum Either<LTy, RTy> {
  case Left(LTy)
  case Right(RTy)
}

sil [fragile] @guaranteed_use : $@convention(thin) (@guaranteed Builtin.NativeObject) -> ()

sil [fragile] @owned_return : $@convention(thin) () -> (@owned @box Builtin.Int32)

sil [fragile] @guaranteed_throwing_use : $@convention(thin) (@guaranteed Builtin.NativeObject) -> @error ErrorProtocol

/////////////////
// Basic Tests //
/////////////////

// CHECK-LABEL: sil @simple_retain_release_pair : $@convention(thin) (Builtin.NativeObject) -> ()
// CHECK: bb0
// CHECK-NEXT: tuple ()
// CHECK-NEXT: return
sil @simple_retain_release_pair : $@convention(thin) (Builtin.NativeObject) -> () {
bb0(%0 : $Builtin.NativeObject):
  strong_retain %0 : $Builtin.NativeObject
  strong_release %0 : $Builtin.NativeObject
  %1 = tuple ()
  return %1 : $()
}

// CHECK-LABEL: sil @simple_copyvalue_destroyvalue_pair : $@convention(thin) (S) -> S
// CHECK: bb0({{%[0-9]+}} : $S)
// CHECK-NEXT: return
sil @simple_copyvalue_destroyvalue_pair : $@convention(thin) (S) -> S {
bb0(%0 : $S):
  retain_value %0 : $S
  release_value %0 : $S
  retain_value %0 : $S
  release_value %0 : $S
  retain_value %0 : $S
  release_value %0 : $S
  return %0 : $S
}

// CHECK-LABEL: sil @delete_retain_over_non_side_effect_instructions : $@convention(thin) (Builtin.NativeObject, Builtin.Int64) -> Builtin.Int1
// CHECK: bb0
// CHECK-NEXT: builtin
// CHECK-NEXT: return
sil @delete_retain_over_non_side_effect_instructions : $@convention(thin) (Builtin.NativeObject, Builtin.Int64) -> (Builtin.Int1) {
bb0(%0 : $Builtin.NativeObject, %1 : $Builtin.Int64):
  strong_retain %0 : $Builtin.NativeObject
  %3 = builtin "cmp_eq_Int64"(%1 : $Builtin.Int64, %1 : $Builtin.Int64) : $Builtin.Int1
  strong_release %0 : $Builtin.NativeObject
  return %3 : $Builtin.Int1
}

// CHECK-LABEL: sil @delete_copyvalue_over_non_side_effect_instructions : $@convention(thin) (S, Builtin.Int64) -> Builtin.Int1
// CHECK: bb0
// CHECK-NEXT: builtin
// CHECK-NEXT: return
sil @delete_copyvalue_over_non_side_effect_instructions : $@convention(thin) (S, Builtin.Int64) -> (Builtin.Int1) {
bb0(%0 : $S, %1 : $Builtin.Int64):
  retain_value %0 : $S
  %3 = builtin "cmp_eq_Int64"(%1 : $Builtin.Int64, %1 : $Builtin.Int64) : $Builtin.Int1
  release_value %0 : $S
  return %3 : $Builtin.Int1
}

// CHECK-LABEL: sil @delete_retain_over_single_potential_decrement : $@convention(thin) (Builtin.NativeObject, Builtin.NativeObject) -> ()
// CHECK: bb0
// CHECK-NEXT: strong_release
// CHECK-NEXT: tuple ()
// CHECK-NEXT: return
sil @delete_retain_over_single_potential_decrement : $@convention(thin) (Builtin.NativeObject, Builtin.NativeObject) -> () {
bb0(%0 : $Builtin.NativeObject, %1 : $Builtin.NativeObject):
  strong_retain %0 : $Builtin.NativeObject
  strong_release %1 : $Builtin.NativeObject
  strong_release %0 : $Builtin.NativeObject
  %2 = tuple()
  return %2 : $()
}

// CHECK-LABEL: sil @delete_copyvalue_over_single_potential_decrement : $@convention(thin) (S, Builtin.NativeObject) -> ()
// CHECK: bb0
// CHECK-NEXT: strong_release
// CHECK-NEXT: tuple ()
// CHECK-NEXT: return
sil @delete_copyvalue_over_single_potential_decrement : $@convention(thin) (S, Builtin.NativeObject) -> () {
bb0(%0 : $S, %1 : $Builtin.NativeObject):
  retain_value %0 : $S
  strong_release %1 : $Builtin.NativeObject
  release_value %0 : $S
  %2 = tuple()
  return %2 : $()
}

// CHECK-LABEL: sil @dont_delete_retain_over_decrement_use : $@convention(thin) (@box Builtin.Int32) -> ()
// CHECK: bb0
// CHECK: strong_retain
// CHECK-NEXT: apply
// CHECK-NEXT: apply
// CHECK-NEXT: strong_release
// CHECK-NEXT: tuple ()
// CHECK-NEXT: return
sil @dont_delete_retain_over_decrement_use : $@convention(thin) (@box Builtin.Int32) -> () {
bb0(%0 : $@box Builtin.Int32):
  %1 = function_ref @user : $@convention(thin) (@box Builtin.Int32) -> ()
  strong_retain %0 : $@box Builtin.Int32
  apply %1 (%0) : $@convention(thin) (@box Builtin.Int32) -> ()
  apply %1 (%0) : $@convention(thin) (@box Builtin.Int32) -> ()
  strong_release %0 : $@box Builtin.Int32
  %2 = tuple()
  return %2 : $()
}

// CHECK-LABEL: sil @dont_delete_copyvalue_over_decrement_use : $@convention(thin) (S) -> ()
// CHECK: bb0
// CHECK: retain_value
// CHECK-NEXT: apply
// CHECK-NEXT: apply
// CHECK-NEXT: release_value
// CHECK-NEXT: tuple ()
// CHECK-NEXT: return
sil @dont_delete_copyvalue_over_decrement_use : $@convention(thin) (S) -> () {
bb0(%0 : $S):
  %1 = function_ref @S_user : $@convention(thin) (S) -> ()
  retain_value %0 : $S
  apply %1 (%0) : $@convention(thin) (S) -> ()
  apply %1 (%0) : $@convention(thin) (S) -> ()
  release_value %0 : $S
  %2 = tuple()
  return %2 : $()
}

// CHECK-LABEL: sil @move_delete_retain_over_decrement_use_when_knownsafe : $@convention(thin) (@box Builtin.Int32) -> ()
// CHECK: bb0
// CHECK: integer_literal
// CHECK-NEXT: integer_literal
// CHECK-NEXT: strong_retain
// CHECK-NEXT: apply
// CHECK-NEXT: apply
// CHECK-NEXT: strong_release
// CHECK-NEXT: tuple ()
// CHECK-NEXT: return
sil @move_delete_retain_over_decrement_use_when_knownsafe : $@convention(thin) (@box Builtin.Int32) -> () {
bb0(%0 : $@box Builtin.Int32):
  %1 = function_ref @user : $@convention(thin) (@box Builtin.Int32) -> ()
  strong_retain %0 : $@box Builtin.Int32
  %2 = integer_literal $Builtin.Int32, 1
  %3 = integer_literal $Builtin.Int32, 2
  strong_retain %0 : $@box Builtin.Int32
  apply %1 (%0) : $@convention(thin) (@box Builtin.Int32) -> ()
  apply %1 (%0) : $@convention(thin) (@box Builtin.Int32) -> ()
  strong_release %0 : $@box Builtin.Int32
  strong_release %0 : $@box Builtin.Int32
  %4 = tuple()
  return %4 : $()
}

// CHECK-LABEL: sil @delete_copyvalue_over_decrement_use_when_knownsafe : $@convention(thin) (S) -> ()
// CHECK: bb0
// CHECK: integer_literal
// CHECK-NEXT: integer_literal
// CHECK-NEXT: retain_value
// CHECK-NEXT: apply
// CHECK-NEXT: apply
// CHECK-NEXT: release_value
// CHECK-NEXT: tuple ()
// CHECK-NEXT: return
sil @delete_copyvalue_over_decrement_use_when_knownsafe : $@convention(thin) (S) -> () {
bb0(%0 : $S):
  %1 = function_ref @S_user : $@convention(thin) (S) -> ()
  retain_value %0 : $S
  %2 = integer_literal $Builtin.Int32, 1
  %3 = integer_literal $Builtin.Int32, 2
  retain_value %0 : $S
  apply %1 (%0) : $@convention(thin) (S) -> ()
  apply %1 (%0) : $@convention(thin) (S) -> ()
  release_value %0 : $S
  release_value %0 : $S
  %4 = tuple()
  return %4 : $()
}

// CHECK-LABEL: sil @literals_do_not_use_values_with_reference_semantics : $@convention(thin) (@box Builtin.Int32) -> ()
// CHECK: bb0
// CHECK-NEXT: function_ref
// CHECK-NEXT: function_ref
// CHECK-NEXT: apply
// CHECK-NEXT: function_ref
// CHECK-NEXT: function_ref
// CHECK-NEXT: integer_literal
// CHECK-NEXT: string_literal
// CHECK-NEXT: tuple ()
// CHECK-NEXT: return
sil @literals_do_not_use_values_with_reference_semantics : $@convention(thin) (@box Builtin.Int32) -> () {
bb0(%0 : $@box Builtin.Int32):
  strong_retain %0 : $@box Builtin.Int32
  %1 = function_ref @user : $@convention(thin) (@box Builtin.Int32) -> ()
  apply %1 (%0) : $@convention(thin) (@box Builtin.Int32) -> ()
  %2 = function_ref @user : $@convention(thin) (@box Builtin.Int32) -> ()
  %4 = integer_literal $Builtin.Int64, 0
  %5 = string_literal utf8 "123"
  strong_release %0 : $@box Builtin.Int32
  %6 = tuple()
  return %6 : $()
}

// CHECK-LABEL: sil @owned_arguments_are_known_safe_in_the_first_bb
// CHECK: bb0
// CHECK-NEXT: function_ref
// CHECK-NEXT: function_ref
// CHECK-NEXT: apply
// CHECK-NEXT: apply
// CHECK-NEXT: strong_release
// CHECK-NEXT: br
// CHECK: bb1:
// CHECK-NEXT: strong_retain
// CHECK-NEXT: apply
// CHECK-NEXT: apply
// CHECK-NEXT: strong_release
// CHECK-NEXT: tuple ()
// CHECK-NEXT: return
sil @owned_arguments_are_known_safe_in_the_first_bb : $@convention(thin) (@owned @box Builtin.Int32) -> () {
bb0(%0 : $@box Builtin.Int32):
  %1 = function_ref @user : $@convention(thin) (@box Builtin.Int32) -> ()
  strong_retain %0 : $@box Builtin.Int32
  apply %1 (%0) : $@convention(thin) (@box Builtin.Int32) -> ()
  apply %1 (%0) : $@convention(thin) (@box Builtin.Int32) -> ()
  strong_release %0 : $@box Builtin.Int32
  strong_release %0 : $@box Builtin.Int32
  br bb1

bb1:
  strong_retain %0 : $@box Builtin.Int32
  apply %1 (%0) : $@convention(thin) (@box Builtin.Int32) -> ()
  apply %1 (%0) : $@convention(thin) (@box Builtin.Int32) -> ()
  strong_release %0 : $@box Builtin.Int32
  %2 = tuple()
  return %2 : $()
}

// FIXME: Should be able to eliminate the r/r pair here.

// CHECK-LABEL: @simple_alias_store_use_test : $@convention(thin) (@box Builtin.Int32) -> () {
// SHOULD-NOT: strong_retain
// SHOULD-NOT: strong_release
sil @simple_alias_store_use_test : $@convention(thin) (@box Builtin.Int32) -> () {
bb0(%0 : $@box Builtin.Int32):
  %1 = project_box %0 : $@box Builtin.Int32
  %2 = function_ref @user : $@convention(thin) (@box Builtin.Int32) -> ()
  %3 = integer_literal $Builtin.Int32, 2
  strong_retain %0 : $@box Builtin.Int32
  apply %2 (%0) : $@convention(thin) (@box Builtin.Int32) -> ()
  store %3 to %1 : $*Builtin.Int32
  strong_release %0 : $@box Builtin.Int32
  %4 = tuple()
  return %4: $()
}

// We can't remove the retain-release pair because the apply may be
// decrementing the refcount on our object.
// CHECK-LABEL: @simple_alias_load_use_test : $@convention(thin) (@inout Builtin.Int32) -> () {
// CHECK: bb0
// CHECK-NEXT: alloc_box
// CHECK-NEXT: function_ref
// CHECK-NEXT: function_ref
// CHECK-NEXT: strong_retain
// CHECK-NEXT: apply
// CHECK-NEXT: load
// CHECK-NEXT: strong_release
// CHECK-NEXT: tuple
// CHECK-NEXT: return
sil @simple_alias_load_use_test : $@convention(thin) (@inout Builtin.Int32) -> () {
bb0(%0 : $*Builtin.Int32):
  %1 = alloc_box $Builtin.Int32
  %2 = function_ref @user : $@convention(thin) (@box Builtin.Int32) -> ()
  strong_retain %1#0 : $@box Builtin.Int32
  apply %2 (%1#0) : $@convention(thin) (@box Builtin.Int32) -> ()
  %3 = load %1#1 : $*Builtin.Int32
  strong_release %1#0 : $@box Builtin.Int32
  %4 = tuple()
  return %4: $()
}

// We *CAN* remove the pair if we have an iterated strong_release though.
//
// CHECK-LABEL: @simple_alias_load_use_test_two_release : $@convention(thin) (@inout Builtin.Int32) -> () {
// CHECK: bb0
// CHECK-NEXT: alloc_box
// CHECK-NEXT: function_ref
// CHECK-NEXT: function_ref
// CHECK-NEXT: strong_retain
// CHECK-NEXT: apply
// CHECK-NEXT: load
// CHECK-NEXT: strong_release
// CHECK-NEXT: tuple
// CHECK-NEXT: return
sil @simple_alias_load_use_test_two_release : $@convention(thin) (@inout Builtin.Int32) -> () {
bb0(%0 : $*Builtin.Int32):
  %1 = alloc_box $Builtin.Int32
  %2 = function_ref @user : $@convention(thin) (@box Builtin.Int32) -> ()
  strong_retain %1#0 : $@box Builtin.Int32
  strong_retain %1#0 : $@box Builtin.Int32
  apply %2 (%1#0) : $@convention(thin) (@box Builtin.Int32) -> ()
  %3 = load %1#1 : $*Builtin.Int32
  strong_release %1#0 : $@box Builtin.Int32
  strong_release %1#0 : $@box Builtin.Int32
  %4 = tuple()
  return %4: $()
}

// CHECK-LABEL: sil @silargument_retain_iterated : $@convention(thin) (@owned @box Builtin.Int32) -> ()
// CHECK: bb0
// CHECK-NEXT: function_ref user
// CHECK-NEXT: function_ref @user
// CHECK-NEXT: apply
// CHECK-NEXT: apply
// CHECK-NEXT: strong_release
// CHECK-NEXT: strong_retain
// CHECK-NEXT: apply
// CHECK-NEXT: apply
// CHECK-NEXT: strong_release
sil @silargument_retain_iterated : $@convention(thin) (@owned @box Builtin.Int32) -> () {
bb0(%0 : $@box Builtin.Int32):
  %1 = function_ref @user : $@convention(thin) (@box Builtin.Int32) -> ()
  strong_retain %0 : $@box Builtin.Int32
  apply %1 (%0) : $@convention(thin) (@box Builtin.Int32) -> ()
  apply %1 (%0) : $@convention(thin) (@box Builtin.Int32) -> ()
  strong_release %0 : $@box Builtin.Int32
  strong_release %0 : $@box Builtin.Int32
  strong_retain %0 : $@box Builtin.Int32
  apply %1 (%0) : $@convention(thin) (@box Builtin.Int32) -> ()
  apply %1 (%0) : $@convention(thin) (@box Builtin.Int32) -> ()
  strong_release %0 : $@box Builtin.Int32
  %2 = tuple()
  return %2 : $()
}

// CHECK-LABEL: sil @value_that_does_not_alias_pointer_args_cannot_be_decremented : $@convention(thin) (Cls) -> ()
// CHECK-NOT: strong_retain
// CHECK-NOT: strong_release
sil @value_that_does_not_alias_pointer_args_cannot_be_decremented : $@convention(thin) (Cls) -> () {
bb0(%0 : $Cls):
  %1 = alloc_ref $Cls
  %2 = function_ref @user : $@convention(thin) (@box Builtin.Int32) -> ()
  %3 = unchecked_ref_cast %0 : $Cls to $@box Builtin.Int32
  strong_retain %1 : $Cls
  apply %2(%3) : $@convention(thin) (@box Builtin.Int32) -> ()
  apply %2(%3) : $@convention(thin) (@box Builtin.Int32) -> ()
  strong_release %1 : $Cls
  %4 = tuple()
  return %4 : $()
}

// CHECK-LABEL: sil @escaping_pointer_can_have_refcount_decremented_indirectly : $@convention(thin) (@box Builtin.Int32) -> ()
// CHECK: strong_retain
// CHECK: strong_release

sil @the_kraken : $@convention(thin) () -> ()
sil @escaping_pointer_can_have_refcount_decremented_indirectly : $@convention(thin) (@box Builtin.Int32) -> () {
bb0(%0 : $@box Builtin.Int32):
  %1 = function_ref @the_kraken : $@convention(thin) () -> ()
  strong_retain %0 : $@box Builtin.Int32
  apply %1() : $@convention(thin) () -> ()
  apply %1() : $@convention(thin) () -> ()
  strong_release %0 : $@box Builtin.Int32
  %2 = tuple()
  return %2 : $()
}

// Make sure that we clear state and don't do anything in the fact of
// autorelease push/pop.
sil @objc_autoreleasePoolPush : $@convention(thin) () -> Builtin.RawPointer
sil @objc_autoreleasePoolPop : $@convention(thin) (Builtin.RawPointer) -> ()

// CHECK-LABEL: sil @clear_state_in_fact_of_autorelease_pool_ops : $@convention(thin) (Builtin.RawPointer) -> () {
// CHECK: bb0
// CHECK-NEXT: function_ref objc_autoreleasePoolPush
// CHECK-NEXT: function_ref @objc_autoreleasePoolPush
// CHECK-NEXT: function_ref objc_autoreleasePoolPop
// CHECK-NEXT: function_ref @objc_autoreleasePoolPop
// CHECK-NEXT: alloc_box
// CHECK-NEXT: retain
// CHECK-NEXT: apply
// CHECK-NEXT: release
// CHECK-NEXT: retain
// CHECK-NEXT: apply
// CHECK-NEXT: release
// CHECK-NEXT: release
// CHECK-NEXT: tuple
// CHECK-NEXT: return
sil @clear_state_in_fact_of_autorelease_pool_ops : $@convention(thin) (Builtin.RawPointer) -> () {
bb0(%0 : $Builtin.RawPointer):
  %1 = function_ref @objc_autoreleasePoolPush : $@convention(thin) () -> Builtin.RawPointer
  %2 = function_ref @objc_autoreleasePoolPop : $@convention(thin) (Builtin.RawPointer) -> ()
  %3 = alloc_box $Builtin.Int32
  strong_retain %3#0 : $@box Builtin.Int32
  apply %1() : $@convention(thin) () -> Builtin.RawPointer
  strong_release %3#0 : $@box Builtin.Int32
  strong_retain %3#0 : $@box Builtin.Int32
  apply %2(%0) : $@convention(thin) (Builtin.RawPointer) -> ()
  strong_release %3#0 : $@box Builtin.Int32
  strong_release %3#0 : $@box Builtin.Int32
  %4 = tuple()
  return %4 : $()
}


// CHECK-LABEL: sil @release_can_decrement_other_releases  : $@convention(thin) () -> () {
// CHECK: strong_retain
// CHECK: strong_release
// CHECK: strong_release
sil @release_can_decrement_other_releases  : $@convention(thin) () -> () {
bb0:
  %1 = alloc_box $Builtin.Int32
  %2 = alloc_stack $@box Builtin.Int32
  store %1#0 to %2#1 : $*@box Builtin.Int32
  %4 = function_ref @user : $@convention(thin) (@box Builtin.Int32) -> ()
  strong_retain %1#0 : $@box Builtin.Int32
  %6 = load %2#1 : $*@box Builtin.Int32
  %7 = apply %4(%6) : $@convention(thin) (@box Builtin.Int32) -> ()
  strong_release %6 : $@box Builtin.Int32
  strong_release %1#0 : $@box Builtin.Int32
  dealloc_stack %2#0 : $*@local_storage @box Builtin.Int32
  %11 = tuple ()
  return %11 : $()
}

// CHECK-LABEL: sil @retain_can_be_used_by_other_pointer : $@convention(thin) (RetainUser, @box Builtin.Int32) -> @box Builtin.Int32 {
// CHECK: strong_retain
// CHECK: strong_retain
// CHECK: strong_release
sil @retain_can_be_used_by_other_pointer : $@convention(thin) (RetainUser, @box Builtin.Int32) -> @box Builtin.Int32 {
bb0(%0 : $RetainUser, %1 : $@box Builtin.Int32):
  %2 = function_ref @user : $@convention(thin) (@box Builtin.Int32) -> ()
  strong_retain %0 : $RetainUser
  apply %2(%1) : $@convention(thin) (@box Builtin.Int32) -> ()
  strong_retain %1 : $@box Builtin.Int32
  strong_release %0 : $RetainUser
  return %1 : $@box Builtin.Int32
}


////////////////////
// Multi-BB tests //
////////////////////

//////////////
// Hammocks //
//////////////

// CHECK-LABEL: sil @hammock1 : $@convention(thin) (Builtin.NativeObject) -> () {
// CHECK-NOT: strong_retain
// CHECK-NOT: strong_release
sil @hammock1 : $@convention(thin) (Builtin.NativeObject) -> () {
bb0(%0 : $Builtin.NativeObject):
  strong_retain %0 : $Builtin.NativeObject
  cond_br undef, bb1, bb2

bb1:
  br bb2

bb2:
  strong_release %0 : $Builtin.NativeObject
  %9999 = tuple()
  return %9999 : $()
}

// This hammock can not be optimized.
// CHECK-LABEL: sil @hammock2 : $@convention(thin) (Builtin.NativeObject) -> () {
// CHECK: bb0
// CHECK-NEXT: strong_retain
// CHECK: bb1:
// CHECK-NEXT: strong_retain
// CHECK: bb2:
// CHECK-NEXT: strong_release
sil @hammock2 : $@convention(thin) (Builtin.NativeObject) -> () {
bb0(%0 : $Builtin.NativeObject):
  strong_retain %0 : $Builtin.NativeObject
  cond_br undef, bb1, bb2

bb1:
  strong_retain %0 : $Builtin.NativeObject
  br bb2

bb2:
  strong_release %0 : $Builtin.NativeObject
  %9999 = tuple()
  return %9999 : $()
}

/// This hammock can't be optimized.
// CHECK-LABEL: sil @hammock3 : $@convention(thin) (Builtin.NativeObject) -> () {
// CHECK: bb0
// CHECK-NEXT: strong_retain
// CHECK: bb1:
// CHECK-NEXT: strong_release
// CHECK: bb2:
// CHECK-NEXT: strong_release
sil @hammock3 : $@convention(thin) (Builtin.NativeObject) -> () {
bb0(%0 : $Builtin.NativeObject):
  strong_retain %0 : $Builtin.NativeObject
  cond_br undef, bb1, bb2

bb1:
  strong_release %0 : $Builtin.NativeObject
  br bb2

bb2:
  strong_release %0 : $Builtin.NativeObject
  %9999 = tuple()
  return %9999 : $()
}

// This should not be optimizable.
// CHECK-LABEL: sil @hammock4 : $@convention(thin) (Builtin.NativeObject) -> () {
// CHECK: bb0
// CHECK-NOT: strong_retain
// CHECK-NOT: strong_release
// CHECK: bb1:
// CHECK-NEXT: strong_retain
// CHECK: bb2:
// CHECK-NEXT: strong_release
sil @hammock4 : $@convention(thin) (Builtin.NativeObject) -> () {
bb0(%0 : $Builtin.NativeObject):
  cond_br undef, bb1, bb2

bb1:
  strong_retain %0 : $Builtin.NativeObject
  br bb2

bb2:
  strong_release %0 : $Builtin.NativeObject
  %9999 = tuple()
  return %9999 : $()
}

// CHECK-LABEL: sil @hammock5 : $@convention(thin) (Builtin.NativeObject) -> () {
// CHECK: bb0
// CHECK-NOT: strong_release
// CHECK-NOT: strong_retain
// CHECK: bb1:
// CHECK-NEXT: strong_release
// CHECK: bb2:
// CHECK-NEXT: strong_release
sil @hammock5 : $@convention(thin) (Builtin.NativeObject) -> () {
bb0(%0 : $Builtin.NativeObject):
  cond_br undef, bb1, bb2

bb1:
  strong_release %0 : $Builtin.NativeObject
  br bb2

bb2:
  strong_release %0 : $Builtin.NativeObject
  %9999 = tuple()
  return %9999 : $()
}

// CHECK-LABEL: sil @hammock6 : $@convention(thin) (Builtin.NativeObject) -> () {
// CHECK: bb0
// CHECK-NOT: strong_retain
// CHECK-NOT: strong_release
// CHECK: bb1:
// CHECK-NOT: strong_retain
// CHECK-NOT: strong_release
// CHECK: bb2:
// CHECK-NEXT: strong_release
sil @hammock6 : $@convention(thin) (Builtin.NativeObject) -> () {
bb0(%0 : $Builtin.NativeObject):
  cond_br undef, bb1, bb2

bb1:
  br bb2

bb2:
  strong_release %0 : $Builtin.NativeObject
  %9999 = tuple()
  return %9999 : $()
}

// CHECK-LABEL: sil @hammock7 : $@convention(thin) (Builtin.NativeObject) -> () {
// CHECK: bb0
// CHECK-NEXT: strong_retain
// CHECK: bb1:
// CHECK-NEXT: strong_retain
// CHECK: bb2:
// CHECK-NOT: strong_retain
// CHECK-NOT: strong_release
sil @hammock7 : $@convention(thin) (Builtin.NativeObject) -> () {
bb0(%0 : $Builtin.NativeObject):
  strong_retain %0 : $Builtin.NativeObject
  cond_br undef, bb1, bb2

bb1:
  strong_retain %0 : $Builtin.NativeObject
  br bb2

bb2:
  %9999 = tuple()
  return %9999 : $()
}

// CHECK-LABEL: sil @hammock8 : $@convention(thin) (Builtin.NativeObject) -> () {
// CHECK: bb0
// CHECK-NEXT: strong_retain
// CHECK-NOT: strong_release
// CHECK: bb1:
// CHECK-NEXT: strong_release
// CHECK-NOT: strong_retain
// CHECK: bb2:
// CHECK-NOT: strong_retain
// CHECK-NOT: strong_release
sil @hammock8 : $@convention(thin) (Builtin.NativeObject) -> () {
bb0(%0 : $Builtin.NativeObject):
  strong_retain %0 : $Builtin.NativeObject
  cond_br undef, bb1, bb2

bb1:
  strong_release %0 : $Builtin.NativeObject
  br bb2

bb2:
  %9999 = tuple()
  return %9999 : $()
}

////////////////////
// Double Hammock //
////////////////////

// Make sure we do not do anything in the presense of double partial
// applies. This is due to issues related to the two branches of the two
// diamonds not being control dependent.
// CHECK-LABEL: sil @double_hammock1 : $@convention(thin) (@box Builtin.Int32) -> () {
// CHECK: bb0
// CHECK-NEXT: function_ref user
// CHECK-NEXT: function_ref @user
// CHECK-NEXT: strong_retain
// CHECK-NEXT: cond_br
// CHECK: bb1:
// CHECK-NEXT: apply
// CHECK-NEXT: bb2
// CHECK: bb2:
// CHECK-NEXT: cond_br
// CHECK: bb3:
// CHECK-NEXT: apply
// CHECK-NEXT: br
// CHECK: bb4:
// CHECK-NEXT: strong_release
// CHECK-NEXT: tuple
// CHECK-NEXT: return
sil @double_hammock1 : $@convention(thin) (@box Builtin.Int32) -> () {
bb0(%0 : $@box Builtin.Int32):
  %1 = function_ref @user : $@convention(thin) (@box Builtin.Int32) -> ()
  strong_retain %0 : $@box Builtin.Int32
  cond_br undef, bb1, bb2

bb1:
  apply %1(%0) : $@convention(thin) (@box Builtin.Int32) -> ()
  br bb2

bb2:
  cond_br undef, bb3, bb4

bb3:
  apply %1(%0) : $@convention(thin) (@box Builtin.Int32) -> ()
  br bb4

bb4:
  strong_release %0 : $@box Builtin.Int32
  %9999 = tuple()
  return %9999 : $()
}

//////////////
// Diamonds //
//////////////

// CHECK-LABEL: sil @diamond1 : $@convention(thin) (Builtin.NativeObject) -> () {
// CHECK-NOT: strong_retain
// CHECK-NOT: strong_release
sil @diamond1 : $@convention(thin) (Builtin.NativeObject) -> () {
bb0(%0 : $Builtin.NativeObject):
  strong_retain %0 : $Builtin.NativeObject
  cond_br undef, bb1, bb2

bb1:
  br bb3

bb2:
  br bb3

bb3:
  strong_release %0 : $Builtin.NativeObject
  %1 = tuple()
  return %1 : $()
}

// CHECK-LABEL: sil @diamond2 : $@convention(thin) (Builtin.NativeObject) -> () {
// CHECK: bb0
// CHECK-NEXT: strong_retain
// CHECK-NEXT: cond_br
// CHECK: bb1:
// CHECK-NEXT: br
// CHECK: bb2:
// CHECK-NEXT: strong_release
// CHECK-NEXT: br
// CHECK: bb3:
// CHECK-NEXT: tuple ()
// CHECK-NEXT: return
sil @diamond2 : $@convention(thin) (Builtin.NativeObject) -> () {
bb0(%0 : $Builtin.NativeObject):
  strong_retain %0 : $Builtin.NativeObject
  cond_br undef, bb1, bb2

bb1:
  br bb3

bb2:
  strong_release %0 : $Builtin.NativeObject
  br bb3

bb3:
  %1 = tuple()
  return %1 : $()
}

// CHECK-LABEL: sil @diamond3 : $@convention(thin) (Builtin.NativeObject) -> () {
// CHECK: bb0
// CHECK-NEXT: strong_retain
// CHECK-NEXT: cond_br
// CHECK: bb1:
// CHECK-NEXT: strong_release
// CHECK-NEXT: br
// CHECK: bb2:
// CHECK-NEXT: br
// CHECK: bb3:
// CHECK-NEXT: tuple ()
// CHECK-NEXT: return
sil @diamond3 : $@convention(thin) (Builtin.NativeObject) -> () {
bb0(%0 : $Builtin.NativeObject):
  strong_retain %0 : $Builtin.NativeObject
  cond_br undef, bb1, bb2

bb1:
  strong_release %0 : $Builtin.NativeObject
  br bb3

bb2:
  br bb3

bb3:
  %1 = tuple()
  return %1 : $()
}

// CHECK-LABEL: sil @diamond4 : $@convention(thin) (Builtin.NativeObject) -> () {
// CHECK-NOT: strong_retain
// CHECK-NOT: strong_release
sil @diamond4 : $@convention(thin) (Builtin.NativeObject) -> () {
bb0(%0 : $Builtin.NativeObject):
  strong_retain %0 : $Builtin.NativeObject
  cond_br undef, bb1, bb2

bb1:
  strong_release %0 : $Builtin.NativeObject
  br bb3

bb2:
  strong_release %0 : $Builtin.NativeObject
  br bb3

bb3:
  %1 = tuple()
  return %1 : $()
}

// CHECK-LABEL: sil @diamond5 : $@convention(thin) (Builtin.NativeObject) -> () {
// CHECK: bb0
// CHECK-NEXT: strong_retain
// CHECK-NEXT: cond_br
// CHECK: bb1:
// CHECK-NEXT: strong_release
// CHECK-NEXT: br
// CHECK: bb2:
// CHECK-NEXT: br
// CHECK: bb3:
// CHECK-NEXT: strong_release
// CHECK-NEXT: tuple ()
// CHECK-NEXT: return
sil @diamond5 : $@convention(thin) (Builtin.NativeObject) -> () {
bb0(%0 : $Builtin.NativeObject):
  strong_retain %0 : $Builtin.NativeObject
  cond_br undef, bb1, bb2

bb1:
  strong_release %0 : $Builtin.NativeObject
  br bb3

bb2:
  br bb3

bb3:
  strong_release %0 : $Builtin.NativeObject
  %1 = tuple()
  return %1 : $()
}

// CHECK-LABEL: sil @diamond6 : $@convention(thin) (Builtin.NativeObject) -> () {
// CHECK: bb0
// CHECK-NEXT: strong_retain
// CHECK-NEXT: cond_br
// CHECK: bb1:
// CHECK-NEXT: br
// CHECK: bb2:
// CHECK-NEXT: strong_release
// CHECK-NEXT: br
// CHECK: bb3:
// CHECK-NEXT: strong_release
// CHECK-NEXT: tuple ()
// CHECK-NEXT: return
sil @diamond6 : $@convention(thin) (Builtin.NativeObject) -> () {
bb0(%0 : $Builtin.NativeObject):
  strong_retain %0 : $Builtin.NativeObject
  cond_br undef, bb1, bb2

bb1:
  br bb3

bb2:
  strong_release %0 : $Builtin.NativeObject
  br bb3

bb3:
  strong_release %0 : $Builtin.NativeObject
  %1 = tuple()
  return %1 : $()
}

// CHECK-LABEL: sil @diamond7 : $@convention(thin) (Builtin.NativeObject) -> () {
// CHECK: bb0
// CHECK-NEXT: cond_br
// CHECK: bb1:
// CHECK-NEXT: br
// CHECK: bb2:
// CHECK-NEXT: br
// CHECK: bb3:
// CHECK-NEXT: strong_release
// CHECK-NEXT: tuple ()
// CHECK-NEXT: return
sil @diamond7 : $@convention(thin) (Builtin.NativeObject) -> () {
bb0(%0 : $Builtin.NativeObject):
  strong_retain %0 : $Builtin.NativeObject
  cond_br undef, bb1, bb2

bb1:
  strong_release %0 : $Builtin.NativeObject
  br bb3

bb2:
  strong_release %0 : $Builtin.NativeObject
  br bb3

bb3:
  strong_release %0 : $Builtin.NativeObject
  %1 = tuple()
  return %1 : $()
}

// CHECK-LABEL: sil @diamond8 : $@convention(thin) (Builtin.NativeObject) -> () {
// CHECK: bb0
// CHECK-NEXT: cond_br
// CHECK: bb1:
// CHECK-NEXT: strong_retain
// CHECK-NEXT: br
// CHECK: bb2:
// CHECK-NEXT: br
// CHECK: bb3:
// CHECK-NEXT: strong_release
// CHECK-NEXT: tuple ()
// CHECK-NEXT: return
sil @diamond8 : $@convention(thin) (Builtin.NativeObject) -> () {
bb0(%0 : $Builtin.NativeObject):
  cond_br undef, bb1, bb2

bb1:
  strong_retain %0 : $Builtin.NativeObject
  br bb3

bb2:
  br bb3

bb3:
  strong_release %0 : $Builtin.NativeObject
  %1 = tuple()
  return %1 : $()
}

/// CHECK-LABEL: sil @diamond9 : $@convention(thin) (Builtin.NativeObject) -> () {
// CHECK: bb0
// CHECK-NEXT: cond_br
// CHECK: bb1:
// CHECK-NEXT: br
// CHECK: bb2:
// CHECK-NEXT: strong_retain
// CHECK-NEXT: br
// CHECK: bb3:
// CHECK-NEXT: strong_release
// CHECK-NEXT: tuple ()
// CHECK-NEXT: return
sil @diamond9 : $@convention(thin) (Builtin.NativeObject) -> () {
bb0(%0 : $Builtin.NativeObject):
  cond_br undef, bb1, bb2

bb1:
  br bb3

bb2:
  strong_retain %0 : $Builtin.NativeObject
  br bb3

bb3:
  strong_release %0 : $Builtin.NativeObject
  %1 = tuple()
  return %1 : $()
}

// CHECK-LABEL: sil @diamond10 : $@convention(thin) (Builtin.NativeObject) -> () {
// CHECK-NOT: strong_retain
// CHECK-NOT: strong_release
sil @diamond10 : $@convention(thin) (Builtin.NativeObject) -> () {
bb0(%0 : $Builtin.NativeObject):
  cond_br undef, bb1, bb2

bb1:
  strong_retain %0 : $Builtin.NativeObject
  br bb3

bb2:
  strong_retain %0 : $Builtin.NativeObject
  br bb3

bb3:
  strong_release %0 : $Builtin.NativeObject
  %1 = tuple()
  return %1 : $()
}

/// CHECK-LABEL: sil @diamond11 : $@convention(thin) (Builtin.NativeObject) -> () {
// CHECK: bb0
// CHECK-NEXT: strong_retain
// CHECK-NEXT: cond_br
// CHECK: bb1:
// CHECK-NEXT: strong_retain
// CHECK-NEXT: br
// CHECK: bb2:
// CHECK-NEXT: br
// CHECK: bb3:
// CHECK-NEXT: strong_release
// CHECK-NEXT: tuple ()
// CHECK-NEXT: return
sil @diamond11 : $@convention(thin) (Builtin.NativeObject) -> () {
bb0(%0 : $Builtin.NativeObject):
  strong_retain %0 : $Builtin.NativeObject
  cond_br undef, bb1, bb2

bb1:
  strong_retain %0 : $Builtin.NativeObject
  br bb3

bb2:
  br bb3

bb3:
  strong_release %0 : $Builtin.NativeObject
  %1 = tuple()
  return %1 : $()
}

// CHECK-LABEL: sil @diamond12 : $@convention(thin) (Builtin.NativeObject) -> () {
// CHECK: bb0
// CHECK-NEXT: strong_retain
// CHECK-NEXT: cond_br
// CHECK: bb1:
// CHECK-NEXT: br
// CHECK: bb2:
// CHECK-NEXT: strong_retain
// CHECK-NEXT: br
// CHECK: bb3:
// CHECK-NEXT: strong_release
// CHECK-NEXT: tuple ()
// CHECK-NEXT: return
sil @diamond12 : $@convention(thin) (Builtin.NativeObject) -> () {
bb0(%0 : $Builtin.NativeObject):
  strong_retain %0 : $Builtin.NativeObject
  cond_br undef, bb1, bb2

bb1:
  br bb3

bb2:
  strong_retain %0 : $Builtin.NativeObject
  br bb3

bb3:
  strong_release %0 : $Builtin.NativeObject
  %1 = tuple()
  return %1 : $()
}

// CHECK: sil @unreachable_bb : $@convention(thin) (Builtin.NativeObject) -> () {
// CHECK-NOT: strong_retain
// CHECK-NOT: strong_release
sil @unreachable_bb : $@convention(thin) (Builtin.NativeObject) -> () {
bb0(%0 : $Builtin.NativeObject):
  strong_retain %0 : $Builtin.NativeObject
  cond_br undef, bb1, bb2

bb1:
  strong_release %0 : $Builtin.NativeObject
  %1 = tuple()
  return %1 : $()

bb2:
  %3 = builtin "int_trap"() : $()
  unreachable
}

// CHECK: sil @dont_move_values_in_face_of_partial_merges : $@convention(thin) (@box Builtin.Int32) -> () {
// CHECK: strong_retain
// CHECK: strong_release
sil @dont_move_values_in_face_of_partial_merges : $@convention(thin) (@box Builtin.Int32) -> () {
bb0(%0 : $@box Builtin.Int32):
  %1 = function_ref @user : $@convention(thin) (@box Builtin.Int32) -> ()
  strong_retain %0 : $@box Builtin.Int32
  cond_br undef, bb1, bb2

bb1:
  apply %1(%0) : $@convention(thin) (@box Builtin.Int32) -> ()
  apply %1(%0) : $@convention(thin) (@box Builtin.Int32) -> ()
  br bb3

bb2:
  br bb3

bb3:
  strong_release %0 : $@box Builtin.Int32
  %2 = tuple()
  return %2 : $()
}

// CHECK-LABEL: sil @do_remove_values_in_face_of_partial_merges : $@convention(thin) (@box Builtin.Int32) -> () {
// CHECK: strong_retain
// CHECK-NOT: strong_retain
// CHECK-NEXT: cond_br
// CHECK: bb3:
// CHECK-NEXT: strong_release
// CHECK-NOT: strong_release
sil @do_remove_values_in_face_of_partial_merges : $@convention(thin) (@box Builtin.Int32) -> () {
bb0(%0 : $@box Builtin.Int32):
  %1 = function_ref @user : $@convention(thin) (@box Builtin.Int32) -> ()
  strong_retain %0 : $@box Builtin.Int32
  strong_retain %0 : $@box Builtin.Int32
  cond_br undef, bb1, bb2

bb1:
  apply %1(%0) : $@convention(thin) (@box Builtin.Int32) -> ()
  apply %1(%0) : $@convention(thin) (@box Builtin.Int32) -> ()
  br bb3

bb2:
  br bb3

bb3:
  strong_release %0 : $@box Builtin.Int32
  strong_release %0 : $@box Builtin.Int32
  %2 = tuple()
  return %2 : $()
}

// CHECK-LABEL: sil @release_use_optimization : $@convention(thin) (@owned @box Builtin.Int32) -> () {
// CHECK-NOT: strong_retain
// CHECK: strong_release
// CHECK-NOT: strong_release
sil @release_use_optimization : $@convention(thin) (@owned @box Builtin.Int32) -> () {
bb0(%0 : $@box Builtin.Int32):
  %1 = function_ref @user : $@convention(thin) (@box Builtin.Int32) -> ()
  strong_retain %0 : $@box Builtin.Int32
  apply %1(%0) : $@convention(thin) (@box Builtin.Int32) -> ()
  apply %1(%0) : $@convention(thin) (@box Builtin.Int32) -> ()
  strong_release %0 : $@box Builtin.Int32
  apply %1(%0) : $@convention(thin) (@box Builtin.Int32) -> ()
  apply %1(%0) : $@convention(thin) (@box Builtin.Int32) -> ()
  strong_release %0 : $@box Builtin.Int32
  %2 = tuple()
  return %2 : $()
}

// CHECK-LABEL: sil @increment_known_safe_merge_with_last_knownsafe : $@convention(thin) (@box Builtin.Int32) -> () {
// CHECK: bb1:
// CHECK-NEXT: strong_retain
// CHECK-NEXT: br bb3
// CHECK: bb2:
// CHECK-NEXT: strong_retain
// CHECK-NEXT: apply
// CHECK-NEXT: br bb3
// CHECK: bb3:
// CHECK-NEXT: strong_retain
// CHECK-NEXT: apply
// CHECK-NEXT: apply
// CHECK-NEXT: strong_release
// CHECK-NEXT: tuple
// CHECK-NEXT: return
sil @increment_known_safe_merge_with_last_knownsafe : $@convention(thin) (@box Builtin.Int32) -> () {
bb0(%0 : $@box Builtin.Int32):
  %1 = function_ref @user : $@convention(thin) (@box Builtin.Int32) -> ()
  cond_br undef, bb1, bb2

bb1:
  strong_retain %0 : $@box Builtin.Int32
  strong_retain %0 : $@box Builtin.Int32
  br bb3

bb2:
  strong_retain %0 : $@box Builtin.Int32
  apply %1(%0) : $@convention(thin) (@box Builtin.Int32) -> ()
  strong_retain %0 : $@box Builtin.Int32
  br bb3

bb3:
  apply %1(%0) : $@convention(thin) (@box Builtin.Int32) -> ()
  apply %1(%0) : $@convention(thin) (@box Builtin.Int32) -> ()
  strong_release %0 : $@box Builtin.Int32
  %2 = tuple()
  return %2 : $()
}

// CHECK-LABEL: sil @decrement_known_safe_merge_with_last_knownsafe : $@convention(thin) (@box Builtin.Int32) -> () {
// CHECK: bb0(
// CHECK-NEXT: function_ref
// CHECK-NEXT: function_ref
// CHECK-NEXT: strong_retain
// CHECK-NEXT: apply
// CHECK-NEXT: apply
// CHECK-NEXT: strong_release
// CHECK-NEXT: cond_br
// CHECK: bb1:
// CHECK-NEXT: strong_release
// CHECK-NEXT: br bb3
// CHECK-NOT: strong_release
sil @decrement_known_safe_merge_with_last_knownsafe : $@convention(thin) (@box Builtin.Int32) -> () {
bb0(%0 : $@box Builtin.Int32):
  %1 = function_ref @user : $@convention(thin) (@box Builtin.Int32) -> ()
  strong_retain %0 : $@box Builtin.Int32
  apply %1(%0) : $@convention(thin) (@box Builtin.Int32) -> ()
  apply %1(%0) : $@convention(thin) (@box Builtin.Int32) -> ()
  cond_br undef, bb1, bb2

bb1:
  strong_release %0 : $@box Builtin.Int32
  strong_release %0 : $@box Builtin.Int32
  br bb3

bb2:
  strong_release %0 : $@box Builtin.Int32
  apply %1(%0) : $@convention(thin) (@box Builtin.Int32) -> ()
  br bb3

bb3:
  %2 = tuple()
  return %2 : $()
}

// Just make sure we don't crash on this.
// CHECK-LABEL: sil @unreachable_pred : $@convention(thin) (Builtin.NativeObject) -> () {
sil @unreachable_pred : $@convention(thin) (Builtin.NativeObject) -> () {
bb0(%0 : $Builtin.NativeObject):
  strong_retain %0 : $Builtin.NativeObject
  br bb2

bb1:
  br bb2

bb2:
  %1 = tuple()
  return %1 : $()
}

// CHECK-LABEL: sil @arg_merge : $@convention(thin) (@owned S) -> () {
// CHECK-NOT: strong_retain
// CHECK-NOT: strong_release
sil @arg_merge : $@convention(thin) (@owned S) -> () {
bb0(%0 : $S):
  %1 = struct_extract %0 : $S, #S.x
  strong_retain %1 : $Builtin.NativeObject
  cond_br undef, bb1, bb2

bb1:
  br bb3

bb2:
  br bb3

bb3:
  strong_release %1 : $Builtin.NativeObject
  %2 = tuple()
  return %2 : $()
}


/// Make sure we strip off casts when inserting new retains, releases. Otherwise
/// we run into dominance problems if the bitcast is in a branch.
// CHECK-LABEL: sil @switch_merge_with_bit_cast_in_branches : $@convention(thin) (@owned S) -> () {
// CHECK: bb1:
// CHECK-NOT: strong_retain
// CHECK: bb2:
// CHECK-NOT: strong_retain
// CHECK: bb3:
// CHECK: retain_value
// CHECK: release_value
sil @switch_merge_with_bit_cast_in_branches : $@convention(thin) (@owned S) -> () {
bb0(%0 : $S):
  cond_br undef, bb1, bb2

bb1:
  %1 = struct_extract %0 : $S, #S.x
  %2 = unchecked_ref_cast %1 : $Builtin.NativeObject to $@box Builtin.Int32
  strong_retain %2 : $@box Builtin.Int32
  br bb3

bb2:
  %3 = struct_extract %0 : $S, #S.x
  %4 = unchecked_ref_cast %3 : $Builtin.NativeObject to $@box Builtin.Int32
  strong_retain %4 : $@box Builtin.Int32
  br bb3

bb3:
  %5 = struct_extract %0 : $S, #S.x
  %6 = unchecked_ref_cast %5 : $Builtin.NativeObject to $@box Builtin.Int32
  %7 = function_ref @user : $@convention(thin) (@box Builtin.Int32) -> ()
  apply %7(%6) : $@convention(thin) (@box Builtin.Int32) -> ()
  apply %7(%6) : $@convention(thin) (@box Builtin.Int32) -> ()
  strong_release %6 : $@box Builtin.Int32
  %11 = tuple()
  return %11 : $()
}

// CHECK-LABEL: sil @strip_off_layout_compatible_typed_geps : $@convention(thin) (S, FakeOptional<Builtin.NativeObject>) -> () {
// CHECK-NOT: strong_retain
// CHECK-NOT: strong_release
// CHECK-NOT: retain_value
// CHECK-NOT: release_value
sil @strip_off_layout_compatible_typed_geps : $@convention(thin) (S, FakeOptional<Builtin.NativeObject>) -> () {
bb0(%0 : $S, %1 : $FakeOptional<Builtin.NativeObject>):
  %2 = struct_extract %0 : $S, #S.x
  strong_retain %2 : $Builtin.NativeObject
  release_value %0 : $S
  %3 = unchecked_enum_data %1 : $FakeOptional<Builtin.NativeObject>, #FakeOptional.Some!enumelt.1
  strong_retain %3 : $Builtin.NativeObject
  release_value %1 : $FakeOptional<Builtin.NativeObject>
  %5 = tuple()
  return %5 : $()
}

// CHECK-LABEL: sil @strip_off_single_pred_args : $@convention(thin) (FakeOptional<Builtin.NativeObject>) -> () {
// CHECK-NOT: retain_value
// CHECK-NOT: strong_release
sil @strip_off_single_pred_args : $@convention(thin) (FakeOptional<Builtin.NativeObject>) -> () {
bb0(%0 : $FakeOptional<Builtin.NativeObject>):
  switch_enum %0 : $FakeOptional<Builtin.NativeObject>, case #FakeOptional.Some!enumelt.1: bb1, case #FakeOptional.None!enumelt: bb2

bb1(%1 : $Builtin.NativeObject):
  retain_value %0 : $FakeOptional<Builtin.NativeObject>
  strong_release %1 : $Builtin.NativeObject
  br bb3

bb2:
  br bb3

bb3:
  %2 = tuple()
  return %2 : $()
}

// CHECK-LABEL: sil @unreachable_bb_2 : $@convention(thin) (Builtin.NativeObject) -> () {
// CHECK-NOT: strong_retain
// CHECK-NOT: strong_release
sil @unreachable_bb_2 : $@convention(thin) (Builtin.NativeObject) -> () {
bb0(%0 : $Builtin.NativeObject):
  %4 = integer_literal $Builtin.Int1, -1
  strong_retain %0 : $Builtin.NativeObject
  cond_br undef, bb1, bb2

bb1:
  strong_release %0 : $Builtin.NativeObject
  %1 = tuple()
  return %1 : $()

bb2:
  cond_fail %4 : $Builtin.Int1
  unreachable
}

// CHECK-LABEL: sil @unreachable_bb_3 : $@convention(thin) (Builtin.NativeObject) -> () {
// CHECK-NOT: strong_retain
// CHECK-NOT: strong_release
sil @unreachable_bb_3 : $@convention(thin) (Builtin.NativeObject) -> () {
bb0(%0 : $Builtin.NativeObject):
  strong_retain %0 : $Builtin.NativeObject
  cond_br undef, bb1, bb2

bb1:
  strong_release %0 : $Builtin.NativeObject
  %1 = tuple()
  return %1 : $()

bb2:
  %4 = integer_literal $Builtin.Int1, -1
  cond_fail %4 : $Builtin.Int1
  unreachable
}

// CHECK-LABEL: sil @strip_off_multi_payload_unchecked_enum_data : $@convention(thin) (Either<C, S>) -> () {
// CHECK-NOT: retain_value
// CHECK-NOT: release_value
// CHECK-NOT: strong_retain
// CHECK-NOT: strong_release
sil @strip_off_multi_payload_unchecked_enum_data : $@convention(thin) (Either<C, S>) -> () {
bb0(%0 : $Either<C, S>):
  retain_value %0 : $Either<C, S>
  %1 = unchecked_enum_data %0 : $Either<C, S>, #Either.Right!enumelt.1
  release_value %1 : $S
  %2 = tuple()
  return %2 : $()
}

// CHECK-LABEL: sil @strip_off_structs_only_non_trivial_field : $@convention(thin) (S2, S3) -> () {
// CHECK: bb0([[ARG0:%[0-9]+]] : $S2, [[ARG1:%[0-9]+]] : $S3):
// CHECK-NOT: retain_value
// CHECK-NOT: release_value
// CHECK: retain_value [[ARG1]]
// CHECK-NEXT: [[EXT:%[0-9]+]] = struct_extract [[ARG1]]
// CHECK-NEXT: release_value [[EXT]]
// CHECK-NOT: retain_value
// CHECK-NOT: release_value
sil @strip_off_structs_only_non_trivial_field : $@convention(thin) (S2, S3) -> () {
bb0(%0 : $S2, %1 : $S3):
  retain_value %0 : $S2
  %2 = struct_extract %0 : $S2, #S2.y
  release_value %2 : $Builtin.NativeObject
  retain_value %1 : $S3
  %3 = struct_extract %1 : $S3, #S3.y
  release_value %3 : $Builtin.NativeObject
  %4 = tuple()
  return %4 : $()
}

// CHECK-LABEL: sil @strip_off_enum_from_payload : $@convention(thin) (Builtin.NativeObject) -> () {
// CHECK-NOT: retain_value
// CHECK-NOT: release_value
// CHECK-NOT: strong_retain
// CHECK-NOT: strong_release
sil @strip_off_enum_from_payload : $@convention(thin) (Builtin.NativeObject) -> () {
bb0(%0 : $Builtin.NativeObject):
  %1 = enum $FakeOptional<Builtin.NativeObject>, #FakeOptional.Some!enumelt.1, %0 : $Builtin.NativeObject
  strong_retain %0 : $Builtin.NativeObject
  release_value %1 : $FakeOptional<Builtin.NativeObject>
  %2 = tuple()
  return %2 : $()
}

// For now make sure we don't eliminate this.
// CHECK-LABEL: sil @guaranteed_is_always_known_safe : $@convention(thin) (@guaranteed @box Builtin.Int32) -> () {
// CHECK: retain
// CHECK: release
sil @guaranteed_is_always_known_safe : $@convention(thin) (@guaranteed @box Builtin.Int32) -> () {
bb0(%0 : $@box Builtin.Int32):
  %1 = function_ref @user : $@convention(thin) (@box Builtin.Int32) -> ()
  strong_retain %0 : $@box Builtin.Int32
  apply %1(%0) : $@convention(thin) (@box Builtin.Int32) -> ()
  apply %1(%0) : $@convention(thin) (@box Builtin.Int32) -> ()
  strong_release %0 : $@box Builtin.Int32
  %2 = tuple()
  return %2 : $()
}

sil @_TFs18_fatalErrorMessageFTVs12StaticStringS_S_Su_T_ : $@convention(thin) @noreturn (StaticString, StaticString, StaticString) -> () // user: %43

sil @random_prefix_TFs18_fatalErrorMessageFTVs12StaticStringS_S_Su_T_ : $@convention(thin) @noreturn (StaticString, StaticString, StaticString) -> () // user: %43

// CHECK-LABEL: sil @ignore_fatalErrorMsgBB : $@convention(thin) (Builtin.NativeObject) -> () {
// CHECK-NOT: strong_retain
// CHECK-NOT: strong_release
sil @ignore_fatalErrorMsgBB : $@convention(thin) (Builtin.NativeObject) -> () {
bb0(%0 : $Builtin.NativeObject):
  cond_br undef, bb1, bb2

bb1:
  strong_retain %0 : $Builtin.NativeObject
  cond_br undef, bb4, bb5

bb2:
  strong_retain %0 : $Builtin.NativeObject
  cond_br undef, bb3, bb4

bb3:
  cond_br undef, bb4, bb6

bb4:
  strong_release %0 : $Builtin.NativeObject
  %1 = tuple()
  return %1 : $()

bb5:
  %39 = function_ref @_TFs18_fatalErrorMessageFTVs12StaticStringS_S_Su_T_ : $@convention(thin) @noreturn (StaticString, StaticString, StaticString) -> () // user: %43
  %40 = string_literal utf8 "fatal error"
  %41 = integer_literal $Builtin.Word, 11
  %42 = integer_literal $Builtin.Int8, 11
  %43 = struct $StaticString (%40 : $Builtin.RawPointer, %41 : $Builtin.Word, %42 : $Builtin.Int8)
  %44 = apply %39(%43, %43, %43) : $@convention(thin) @noreturn (StaticString, StaticString, StaticString) -> ()
  unreachable

bb6:
  %45 = function_ref @random_prefix_TFs18_fatalErrorMessageFTVs12StaticStringS_S_Su_T_ : $@convention(thin) @noreturn (StaticString, StaticString, StaticString) -> () // user: %43
  %46 = string_literal utf8 "fatal error"
  %47 = integer_literal $Builtin.Word, 11
  %48 = integer_literal $Builtin.Int8, 11
  %49 = struct $StaticString (%46 : $Builtin.RawPointer, %47 : $Builtin.Word, %48 : $Builtin.Int8)
  %50 = apply %45(%49, %49, %49) : $@convention(thin) @noreturn (StaticString, StaticString, StaticString) -> ()
  unreachable
}

// CHECK-LABEL: sil @propagate_postdominating_owned_release_info : $@convention(thin) (@owned @box Builtin.Int32) -> () {
// CHECK: bb0(
// CHECK-NOT: retain
// CHECK-NOT: release
// CHECK: bb1:
// CHECK-NOT: retain
// CHECK-NOT: release
// CHECK: bb2:
// CHECK: strong_release
sil @propagate_postdominating_owned_release_info : $@convention(thin) (@owned @box Builtin.Int32) -> () {
bb0(%0 : $@box Builtin.Int32):
  %1 = function_ref @user : $@convention(thin) (@box Builtin.Int32) -> ()
  strong_retain %0 : $@box Builtin.Int32
  apply %1(%0) : $@convention(thin) (@box Builtin.Int32) -> ()
  apply %1(%0) : $@convention(thin) (@box Builtin.Int32) -> ()
  strong_release %0 : $@box Builtin.Int32
  br bb1

bb1:
  cond_br undef, bb1, bb2

bb2:
  strong_release %0 : $@box Builtin.Int32
  %2 = tuple()
  return %2 : $()
}

// CHECK-LABEL: sil @guaranteed_is_a_mayuse_maydecrement : $@convention(thin) (@owned Builtin.NativeObject) -> () {
// CHECK: retain
// CHECK: release
sil @guaranteed_is_a_mayuse_maydecrement : $@convention(thin) (@owned Builtin.NativeObject) -> () {
bb0(%0 : $Builtin.NativeObject):
  %1 = function_ref @guaranteed_use : $@convention(thin) (@guaranteed Builtin.NativeObject) -> ()
  strong_retain %0 : $Builtin.NativeObject
  apply %1(%0) : $@convention(thin) (@guaranteed Builtin.NativeObject) -> ()
  strong_release %0 : $Builtin.NativeObject
  %2 = tuple()
  return %2 : $()
}

// CHECK-LABEL: sil @guaranteed_is_a_mayuse_maydecrement_can_remove_if_known_safe : $@convention(thin) (@owned Builtin.NativeObject) -> () {
// CHECK-NOT: strong_retain
// CHECK: strong_retain
// CHECK-NEXT: apply
// CHECK: strong_release
// CHECK-NOT: strong_release
sil @guaranteed_is_a_mayuse_maydecrement_can_remove_if_known_safe : $@convention(thin) (@owned Builtin.NativeObject) -> () {
bb0(%0 : $Builtin.NativeObject):
  %1 = function_ref @guaranteed_use : $@convention(thin) (@guaranteed Builtin.NativeObject) -> ()
  strong_retain %0 : $Builtin.NativeObject
  strong_retain %0 : $Builtin.NativeObject
  apply %1(%0) : $@convention(thin) (@guaranteed Builtin.NativeObject) -> ()
  strong_release %0 : $Builtin.NativeObject
  strong_release %0 : $Builtin.NativeObject
  %2 = tuple()
  return %2 : $()
}

// CHECK-LABEL: sil @guaranteed_check_if_we_already_have_insertion_pt_we_use_that_one : $@convention(thin) (@owned Builtin.NativeObject, @owned Builtin.NativeObject) -> () {
// CHECK: function_ref @guaranteed_use
// CHECK: strong_retain
// CHECK: strong_release
// CHECK: apply
// CHECK: function_ref @guaranteed_use
// CHECK: strong_retain
// CHECK: strong_release
// CHECK: function_ref @guaranteed_use : $@convention(thin) (@guaranteed Builtin.NativeObject) -> ()
sil @guaranteed_check_if_we_already_have_insertion_pt_we_use_that_one : $@convention(thin) (@owned Builtin.NativeObject, @owned Builtin.NativeObject) -> () {
bb0(%0 : $Builtin.NativeObject, %1 : $Builtin.NativeObject):
  strong_retain %0 : $Builtin.NativeObject
  %2 = function_ref @guaranteed_use : $@convention(thin) (@guaranteed Builtin.NativeObject) -> ()
  strong_release %1 : $Builtin.NativeObject
  %3 = function_ref @guaranteed_use : $@convention(thin) (@guaranteed Builtin.NativeObject) -> ()
  apply %2(%0) : $@convention(thin) (@guaranteed Builtin.NativeObject) -> ()
  %4 = function_ref @guaranteed_use : $@convention(thin) (@guaranteed Builtin.NativeObject) -> ()
  strong_retain %1 : $Builtin.NativeObject
  %5 = function_ref @guaranteed_use : $@convention(thin) (@guaranteed Builtin.NativeObject) -> ()
  strong_release %0 : $Builtin.NativeObject
  %9999 = tuple()
  return %9999 : $()
}

// Make sure that we handle ARC branch uses correctly.

// In the face of partial merges, we *can* remove retains, releases, but we can
// not move them. So remove these retains, releases.
//
// CHECK-LABEL: sil @branch_use1 : $@convention(thin) (@box Builtin.Int32) -> () {
// CHECK-NOT: strong_retain
// CHECK-NOT: strong_release
sil @branch_use1 : $@convention(thin) (@box Builtin.Int32) -> () {
bb0(%0 : $@box Builtin.Int32):
  cond_br undef, bb1, bb2

bb1:
  strong_retain %0 : $@box Builtin.Int32
  %1 = function_ref @user : $@convention(thin) (@box Builtin.Int32) -> ()
  apply %1(%0) : $@convention(thin) (@box Builtin.Int32) -> ()
  br bb3

bb2:
  strong_retain %0 : $@box Builtin.Int32
  br bb3

bb3:
  strong_release %0 : $@box Builtin.Int32
  %9999 = tuple()
  return %9999 : $()
}

// We currently do not move this retain, release since we are very conservative with partial merges and code motion.
//
// CHECK-LABEL: sil @branch_use2 : $@convention(thin) (@box Builtin.Int32) -> () {
// CHECK: strong_retain
// CHECK: strong_retain
// CHECK: strong_release
sil @branch_use2 : $@convention(thin) (@box Builtin.Int32) -> () {
bb0(%0 : $@box Builtin.Int32):
  cond_br undef, bb1, bb2

bb1:
  strong_retain %0 : $@box Builtin.Int32
  %1 = function_ref @user : $@convention(thin) (@box Builtin.Int32) -> ()
  apply %1(%0) : $@convention(thin) (@box Builtin.Int32) -> ()
  apply %1(%0) : $@convention(thin) (@box Builtin.Int32) -> ()
  br bb3

bb2:
  strong_retain %0 : $@box Builtin.Int32
  br bb3

bb3:
  strong_release %0 : $@box Builtin.Int32
  %9999 = tuple()
  return %9999 : $()
}

// We can not ignore this branch since bb3 uses %0.
//
// CHECK-LABEL: sil @branch_use3 : $@convention(thin) (@box Builtin.Int32) -> () {
// CHECK: strong_retain
// CHECK: strong_retain
// CHECK: strong_release
sil @branch_use3 : $@convention(thin) (@box Builtin.Int32) -> () {
bb0(%0 : $@box Builtin.Int32):
  cond_br undef, bb1, bb2

bb1:
  strong_retain %0 : $@box Builtin.Int32
  %1 = function_ref @user : $@convention(thin) (@box Builtin.Int32) -> ()
  apply %1(%0) : $@convention(thin) (@box Builtin.Int32) -> ()
  br bb3(undef : $@box Builtin.Int32)

bb2:
  strong_retain %0 : $@box Builtin.Int32
  br bb3(%0 : $@box Builtin.Int32)

bb3(%2 : $@box Builtin.Int32):
  strong_release %0 : $@box Builtin.Int32
  %9999 = tuple()
  return %9999 : $()
}

// Make sure that we properly ignore the cond_br and do not try to compare the
// pointer with the Builtin.Int1 arg.
//
// CHECK-LABEL: sil @cond_branch_use1 : $@convention(thin) (@box Builtin.Int32) -> () {
// CHECK-NOT: strong_retain
// CHECK-NOT: strong_release
sil @cond_branch_use1 : $@convention(thin) (@box Builtin.Int32) -> () {
bb0(%0 : $@box Builtin.Int32):
  strong_retain %0 : $@box Builtin.Int32
  %1 = function_ref @user : $@convention(thin) (@box Builtin.Int32) -> ()
  apply %1(%0) : $@convention(thin) (@box Builtin.Int32) -> ()
  %2 = integer_literal $Builtin.Int1, 0
  cond_br %2, bb1, bb2

bb1:
  br bb3

bb2:
  br bb3

bb3:
  strong_release %0 : $@box Builtin.Int32
  %9999 = tuple()
  return %9999 : $()
}

// Make sure that we do not ignore the cond_br and do not try to compare the
// pointer with the Builtin.Int1 arg.
//
// CHECK-LABEL: sil @cond_branch_use2 : $@convention(thin) (@box Builtin.Int32) -> () {
// CHECK: strong_retain
// CHECK: strong_release
sil @cond_branch_use2 : $@convention(thin) (@box Builtin.Int32) -> () {
bb0(%0 : $@box Builtin.Int32):
  strong_retain %0 : $@box Builtin.Int32
  %1 = function_ref @user : $@convention(thin) (@box Builtin.Int32) -> ()
  apply %1(%0) : $@convention(thin) (@box Builtin.Int32) -> ()
  %2 = integer_literal $Builtin.Int1, 0
  cond_br %2, bb1(%0 : $@box Builtin.Int32), bb2

bb1(%3 : $@box Builtin.Int32):
  br bb3

bb2:
  br bb3

bb3:
  strong_release %0 : $@box Builtin.Int32
  %9999 = tuple()
  return %9999 : $()
}

// CHECK-LABEL: sil @cond_branch_use3 : $@convention(thin) (@box Builtin.Int32) -> () {
// CHECK: strong_retain
// CHECK: strong_release
sil @cond_branch_use3 : $@convention(thin) (@box Builtin.Int32) -> () {
bb0(%0 : $@box Builtin.Int32):
  strong_retain %0 : $@box Builtin.Int32
  %1 = function_ref @user : $@convention(thin) (@box Builtin.Int32) -> ()
  apply %1(%0) : $@convention(thin) (@box Builtin.Int32) -> ()
  %2 = integer_literal $Builtin.Int1, 0
  cond_br %2, bb2(%0 : $@box Builtin.Int32), bb1

bb2(%3 : $@box Builtin.Int32):
  br bb3

bb1:
  br bb3

bb3:
  strong_release %0 : $@box Builtin.Int32
  %9999 = tuple()
  return %9999 : $()
}

// CHECK-LABEL: sil @owned_return_value_test : $@convention(thin) () -> () {
// CHECK-NOT: strong_retain
// CHECK: strong_release
// CHECK-NOT: strong_release
sil @owned_return_value_test : $@convention(thin) () -> () {
bb0:
  %0 = function_ref @owned_return : $@convention(thin) () -> (@owned @box Builtin.Int32)
  %1 = apply %0() : $@convention(thin) () -> (@owned @box Builtin.Int32)
  %2 = function_ref @user : $@convention(thin) (@box Builtin.Int32) -> ()
  strong_retain %1 : $@box Builtin.Int32
  apply %2(%1) : $@convention(thin) (@box Builtin.Int32) -> ()
  apply %2(%1) : $@convention(thin) (@box Builtin.Int32) -> ()
  strong_release %1 : $@box Builtin.Int32
  strong_release %1 : $@box Builtin.Int32
  %9999 = tuple()
  return %9999 : $()
}

// CHECK-LABEL: sil @retains_that_are_not_removed_preserves_known_safety : $@convention(thin) (@owned @box Builtin.Int32, @box Builtin.Int32) -> () {
// CHECK-NOT: strong_retain
// CHECK: apply
// CHECK: apply
// CHECK-NOT: strong_release
// CHECK: strong_retain
// CHECK: apply
// CHECK: apply
// CHECK: strong_release
sil @retains_that_are_not_removed_preserves_known_safety : $@convention(thin) (@owned @box Builtin.Int32, @box Builtin.Int32) -> () {
bb0(%0 : $@box Builtin.Int32, %1 : $@box Builtin.Int32):
  %2 = function_ref @user : $@convention(thin) (@box Builtin.Int32) -> ()
  strong_retain %0 : $@box Builtin.Int32
  apply %2(%0) : $@convention(thin) (@box Builtin.Int32) -> ()
  apply %2(%0) : $@convention(thin) (@box Builtin.Int32) -> ()
  strong_release %0 : $@box Builtin.Int32
  strong_retain %0 : $@box Builtin.Int32
  apply %2(%1) : $@convention(thin) (@box Builtin.Int32) -> ()
  apply %2(%1) : $@convention(thin) (@box Builtin.Int32) -> ()
  strong_release %0 : $@box Builtin.Int32
  %9999 = tuple()
  return %9999 : $()
}

// CHECK-LABEL: sil @retains_that_are_removed_do_not_preserve_known_safety : $@convention(thin) (@owned @box Builtin.Int32, @box Builtin.Int32) -> () {
// CHECK: strong_retain
// CHECK: apply
// CHECK: apply
// CHECK: strong_release
// CHECK-NOT: strong_retain
// CHECK: apply
// CHECK-NOT: strong_release
sil @retains_that_are_removed_do_not_preserve_known_safety : $@convention(thin) (@owned @box Builtin.Int32, @box Builtin.Int32) -> () {
bb0(%0 : $@box Builtin.Int32, %1 : $@box Builtin.Int32):
  %2 = function_ref @user : $@convention(thin) (@box Builtin.Int32) -> ()
  strong_retain %0 : $@box Builtin.Int32
  apply %2(%0) : $@convention(thin) (@box Builtin.Int32) -> ()
  apply %2(%0) : $@convention(thin) (@box Builtin.Int32) -> ()
  strong_release %0 : $@box Builtin.Int32
  strong_retain %0 : $@box Builtin.Int32
  apply %2(%1) : $@convention(thin) (@box Builtin.Int32) -> ()
  strong_release %0 : $@box Builtin.Int32
  %9999 = tuple()
  return %9999 : $()
}

// CHECK-LABEL: sil @alloc_ref_returns_at_p1 : $@convention(thin) () -> () {
// CHECK: alloc_ref
// CHECK-NOT: strong_retain
// CHECK: apply
// CHECK: apply
// CHECK: strong_release
// CHECK-NOT: strong_release
sil @alloc_ref_returns_at_p1 : $@convention(thin) () -> () {
bb0:
  %0 = alloc_ref $Cls
  %1 = unchecked_ref_cast %0 : $Cls to $@box Builtin.Int32
  strong_retain %0 : $Cls
  %2 = function_ref @user : $@convention(thin) (@box Builtin.Int32) -> ()
  apply %2(%1) : $@convention(thin) (@box Builtin.Int32) -> ()
  apply %2(%1) : $@convention(thin) (@box Builtin.Int32) -> ()
  strong_release %1 : $@box Builtin.Int32
  strong_release %1 : $@box Builtin.Int32
  %9999 = tuple()
  return %9999 : $()
}

// CHECK-LABEL: sil @alloc_ref_dynamic_returns_at_p1 : $@convention(thin) () -> () {
// CHECK: alloc_ref_dynamic
// CHECK-NOT: strong_retain
// CHECK: apply
// CHECK: apply
// CHECK: strong_release
// CHECK-NOT: strong_release
sil @alloc_ref_dynamic_returns_at_p1 : $@convention(thin) () -> () {
bb0:
  %0 = metatype $@thick Cls.Type
  %1 = alloc_ref_dynamic %0 : $@thick Cls.Type, $Cls
  %2 = unchecked_ref_cast %1 : $Cls to $@box Builtin.Int32
  strong_retain %1 : $Cls
  %3 = function_ref @user : $@convention(thin) (@box Builtin.Int32) -> ()
  apply %3(%2) : $@convention(thin) (@box Builtin.Int32) -> ()
  apply %3(%2) : $@convention(thin) (@box Builtin.Int32) -> ()
  strong_release %2 : $@box Builtin.Int32
  strong_release %2 : $@box Builtin.Int32
  %9999 = tuple()
  return %9999 : $()
}

// CHECK-LABEL: sil @must_use_test : $@convention(thin) (@owned @box Builtin.Int32) -> () {
// CHECK-NOT: strong_retain
// CHECK-NOT: strong_release
sil @must_use_test : $@convention(thin) (@owned @box Builtin.Int32) -> () {
bb0(%0 : $@box Builtin.Int32):
  %1 = function_ref @user : $@convention(thin) (@box Builtin.Int32) -> ()
  strong_retain %0 : $@box Builtin.Int32
  apply %1(%0) : $@convention(thin) (@box Builtin.Int32) -> ()
  apply %1(%0) : $@convention(thin) (@box Builtin.Int32) -> ()
  strong_release %0 : $@box Builtin.Int32
  strong_retain %0 : $@box Builtin.Int32
  apply %1(%0) : $@convention(thin) (@box Builtin.Int32) -> ()
  strong_release %0 : $@box Builtin.Int32
  %9999 = tuple()
  return %9999 : $()
}

// CHECK-LABEL: sil @alloc_box_returns_at_p1 : $@convention(thin) () -> () {
// CHECK: alloc_box
// CHECK-NOT: strong_retain
// CHECK: apply
// CHECK: apply
// CHECK: strong_release
// CHECK-NOT: strong_release
sil @alloc_box_returns_at_p1 : $@convention(thin) () -> () {
bb0:
  %0 = alloc_box $Builtin.Int32
  strong_retain %0#0 : $@box Builtin.Int32
  %3 = function_ref @user : $@convention(thin) (@box Builtin.Int32) -> ()
  apply %3(%0#0) : $@convention(thin) (@box Builtin.Int32) -> ()
  apply %3(%0#0) : $@convention(thin) (@box Builtin.Int32) -> ()
  strong_release %0#0 : $@box Builtin.Int32
  strong_release %0#0 : $@box Builtin.Int32
  %9999 = tuple()
  return %9999 : $()
}

// CHECK-LABEL: sil @copyArrayDoesntDecrementRefCounts : $@convention(thin) (Builtin.RawPointer, Builtin.NativeObject) -> () {
// CHECK-NOT: strong_retain
// CHECK-NOT: strong_release
sil @copyArrayDoesntDecrementRefCounts : $@convention(thin) (Builtin.RawPointer, Builtin.NativeObject) -> () {
bb0(%0 : $Builtin.RawPointer, %1 : $Builtin.NativeObject):
  %2 = metatype $@thick Builtin.Int32.Type
  %3 = integer_literal $Builtin.Word, 1
  strong_retain %1 : $Builtin.NativeObject
  %4 = builtin "copyArray"<Builtin.Int32>(%2 : $@thick Builtin.Int32.Type, %0 : $Builtin.RawPointer, %0 : $Builtin.RawPointer, %3 : $Builtin.Word) : $()
  fix_lifetime %1 : $Builtin.NativeObject
  strong_release %1 : $Builtin.NativeObject
  %9999 = tuple()
  return %9999 : $()
}

// CHECK-LABEL: sil @clibraryintrinsicsdonttouchrefcounts : $@convention(thin) (Builtin.RawPointer, Builtin.NativeObject) -> () {
// CHECK-NOT: strong_retain
// CHECK-NOT: strong_release
sil @clibraryintrinsicsdonttouchrefcounts : $@convention(thin) (Builtin.RawPointer, Builtin.NativeObject) -> () {
bb0(%0 : $Builtin.RawPointer, %1 : $Builtin.NativeObject):
  %3 = integer_literal $Builtin.Int64, 1
  %4 = integer_literal $Builtin.Int32, 1
  %5 = integer_literal $Builtin.Int1, 0
  strong_retain %1 : $Builtin.NativeObject
  %6 = builtin "int_memcpy_RawPointer_RawPointer_Int64"(%0 : $Builtin.RawPointer, %0 : $Builtin.RawPointer, %3 : $Builtin.Int64, %4 : $Builtin.Int32, %5 : $Builtin.Int1) : $()
  fix_lifetime %1 : $Builtin.NativeObject
  strong_release %1 : $Builtin.NativeObject
  strong_retain %1 : $Builtin.NativeObject
  %7 = builtin "int_memset_RawPointer_RawPointer_Int64"(%0 : $Builtin.RawPointer, %0 : $Builtin.RawPointer, %3 : $Builtin.Int64, %4 : $Builtin.Int32, %5 : $Builtin.Int1) : $()
  fix_lifetime %1 : $Builtin.NativeObject
  strong_release %1 : $Builtin.NativeObject
  strong_retain %1 : $Builtin.NativeObject
  %8 = builtin "int_memmove_RawPointer_RawPointer_Int64"(%0 : $Builtin.RawPointer, %0 : $Builtin.RawPointer, %3 : $Builtin.Int64, %4 : $Builtin.Int32, %5 : $Builtin.Int1) : $()
  fix_lifetime %1 : $Builtin.NativeObject
  strong_release %1 : $Builtin.NativeObject
  %9999 = tuple()
  return %9999 : $()
}

// CHECK-LABEL: sil @convert_function_preserves_rc_identity : $@convention(thin) () -> () {
// CHECK-NOT: strong_retain
// CHECK-NOT: strong_release
sil @convert_function_preserves_rc_identity : $@convention(thin) () -> () {
bb0:
  %0 = function_ref @user : $@convention(thin) (@box Builtin.Int32) -> ()
  %1 = partial_apply %0() : $@convention(thin) (@box Builtin.Int32) -> ()
  strong_retain %1 : $@callee_owned (@box Builtin.Int32) -> ()
  %2 = convert_function %1 : $@callee_owned (@box Builtin.Int32) -> () to $@callee_owned (@box Builtin.Int32) -> ()
  strong_release %2 : $@callee_owned (@box Builtin.Int32) -> ()
  %9999 = tuple()
  return %9999 : $()
}

// CHECK-LABEL: sil [fragile] @try_apply_test : $@convention(thin) (Builtin.NativeObject) -> @error ErrorProtocol {
// CHECK: bb0
// CHECK: strong_retain
// CHECK: bb1
// CHECK: strong_release
// CHECK: bb2
// CHECK: strong_release
sil [fragile] @try_apply_test : $@convention(thin) (Builtin.NativeObject) -> @error ErrorProtocol {
bb0(%0 : $Builtin.NativeObject):
  strong_retain %0 : $Builtin.NativeObject
  %1 = function_ref @guaranteed_throwing_use : $@convention(thin) (@guaranteed Builtin.NativeObject) -> @error ErrorProtocol
  try_apply %1(%0) : $@convention(thin) (@guaranteed Builtin.NativeObject) -> @error ErrorProtocol, normal bb1, error bb2

bb1(%2 : $()):
  strong_release %0 : $Builtin.NativeObject
  return undef : $()

bb2(%3 : $ErrorProtocol):
  strong_release %0 : $Builtin.NativeObject
<<<<<<< HEAD
  throw %3 : $ErrorProtocol
}
=======
  throw %3 : $ErrorType
}
>>>>>>> 58fbd1b5
<|MERGE_RESOLUTION|>--- conflicted
+++ resolved
@@ -1933,10 +1933,5 @@
 
 bb2(%3 : $ErrorProtocol):
   strong_release %0 : $Builtin.NativeObject
-<<<<<<< HEAD
   throw %3 : $ErrorProtocol
 }
-=======
-  throw %3 : $ErrorType
-}
->>>>>>> 58fbd1b5
