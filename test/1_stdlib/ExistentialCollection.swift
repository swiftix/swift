//===--- ExistentialCollection.swift --------------------------------------===//
//
// This source file is part of the Swift.org open source project
//
// Copyright (c) 2014 - 2015 Apple Inc. and the Swift project authors
// Licensed under Apache License v2.0 with Runtime Library Exception
//
// See http://swift.org/LICENSE.txt for license information
// See http://swift.org/CONTRIBUTORS.txt for the list of Swift project authors
//
//===----------------------------------------------------------------------===//
// RUN: %target-run-simple-swift
// REQUIRES: executable_test

import StdlibUnittest

// Also import modules which are used by StdlibUnittest internally. This
// workaround is needed to link all required libraries in case we compile
// StdlibUnittest with -sil-serialize-all.
import SwiftPrivate
#if _runtime(_ObjC)
import ObjectiveC
#endif

// Check that the generic parameter is called 'Element'.
protocol TestProtocol1 {}

extension AnyIterator where Element : TestProtocol1 {
  var _elementIsTestProtocol1: Bool {
    fatalError("not implemented")
  }
}

extension AnySequence where Element : TestProtocol1 {
  var _elementIsTestProtocol1: Bool {
    fatalError("not implemented")
  }
}

extension AnyForwardCollection where Element : TestProtocol1 {
  var _elementIsTestProtocol1: Bool {
    fatalError("not implemented")
  }
}

extension AnyBidirectionalCollection where Element : TestProtocol1 {
  var _elementIsTestProtocol1: Bool {
    fatalError("not implemented")
  }
}

extension AnyRandomAccessCollection where Element : TestProtocol1 {
  var _elementIsTestProtocol1: Bool {
    fatalError("not implemented")
  }
}

var tests = TestSuite("ExistentialCollection")

tests.test("AnyIterator") {
  func digits() -> AnyIterator<String> {
    let lazyStrings = (0..<5).lazy.map { String($0) }
    
    // This is a really complicated type of no interest to our
    // clients.
    let iterator: LazyMapIterator<RangeIterator<Int>, String> =
      lazyStrings.iterator()
    return AnyIterator(iterator)
  }
  expectEqual(["0", "1", "2", "3", "4"], Array(digits()))

  var x = 7
<<<<<<< HEAD
  let iterator = AnyIterator { x < 15 ? x++ : nil }
  expectEqual([ 7, 8, 9, 10, 11, 12, 13, 14 ], Array(iterator))
=======
  let g = AnyGenerator<Int> {
    if x >= 15 { return nil }
    x += 1
    return x-1
  }
  expectEqual([ 7, 8, 9, 10, 11, 12, 13, 14 ], Array(g))
>>>>>>> 1994b831
}

let initialCallCounts = [
  "successor": 0, "predecessor": 0,
  "_successorInPlace": 0, "_predecessorInPlace": 0,
  "advancedBy": 0, "distanceTo": 0
]

var callCounts = initialCallCounts
  
struct InstrumentedIndex<I : RandomAccessIndex> : RandomAccessIndex {
  typealias Distance = I.Distance

  var base: I
  
  init(_ base: I) {
    self.base = base
  }
  
  static func resetCounts() {
    callCounts = initialCallCounts
  }
  
  func successor() -> InstrumentedIndex {
    callCounts["successor"]! += 1
    return InstrumentedIndex(base.successor())
  }
  
  mutating func _successorInPlace() {
    callCounts["_successorInPlace"]! += 1
    base._successorInPlace()
  }
  
  func predecessor() -> InstrumentedIndex {
    callCounts["predecessor"]! += 1
    return InstrumentedIndex(base.predecessor())
  }
  
  mutating func _predecessorInPlace() {
    callCounts["_predecessorInPlace"]! += 1
    base._predecessorInPlace()
  }
  
  func advancedBy(distance: Distance) -> InstrumentedIndex {
    callCounts["advancedBy"]! += 1
    return InstrumentedIndex(base.advancedBy(distance))
  }
  
  func distanceTo(other: InstrumentedIndex) -> Distance {
    callCounts["distanceTo"]! += 1
    return base.distanceTo(other.base)
  }
}

tests.test("AnySequence.init(Sequence)") {
  if true {
    let base = MinimalSequence<OpaqueValue<Int>>(elements: [])
    var s = AnySequence(base)
    expectType(AnySequence<OpaqueValue<Int>>.self, &s)
    checkSequence([], s, resiliencyChecks: .none) { $0.value == $1.value }
  }
  if true {
    let intData = [ 1, 2, 3, 5, 8, 13, 21 ]
    let data = intData.map(OpaqueValue.init)
    let base = MinimalSequence(elements: data)
    var s = AnySequence(base)
    expectType(AnySequence<OpaqueValue<Int>>.self, &s)
    checkSequence(data, s, resiliencyChecks: .none) { $0.value == $1.value }
  }
}

tests.test("AnySequence.init(() -> Generator)") {
  if true {
    var s = AnySequence {
      return MinimalIterator<OpaqueValue<Int>>([])
    }
    expectType(AnySequence<OpaqueValue<Int>>.self, &s)
    checkSequence([], s, resiliencyChecks: .none) { $0.value == $1.value }
  }
  if true {
    let intData = [ 1, 2, 3, 5, 8, 13, 21 ]
    let data = intData.map(OpaqueValue.init)
    var s = AnySequence {
      return MinimalIterator(data)
    }
    expectType(AnySequence<OpaqueValue<Int>>.self, &s)
    checkSequence(data, s, resiliencyChecks: .none) { $0.value == $1.value }
  }
}

tests.test("ForwardIndex") {
  var i = AnyForwardIndex(InstrumentedIndex(0))
  i = i.successor()
  expectEqual(1, callCounts["successor"])
  expectEqual(0, callCounts["_successorInPlace"])
  i._successorInPlace()
  expectEqual(1, callCounts["successor"])
  expectEqual(1, callCounts["_successorInPlace"])
  var x = i
  i = i.successor()
  expectEqual(2, callCounts["successor"])
  expectEqual(1, callCounts["_successorInPlace"])
  _blackHole(x)
}

tests.test("BidirectionalIndex") {
  var i = AnyBidirectionalIndex(InstrumentedIndex(0))
  expectEqual(0, callCounts["predecessor"])
  expectEqual(0, callCounts["_predecessorInPlace"])

  i = i.predecessor()
  expectEqual(1, callCounts["predecessor"])
  expectEqual(0, callCounts["_predecessorInPlace"])
  i._predecessorInPlace()
  expectEqual(1, callCounts["predecessor"])
  expectEqual(1, callCounts["_predecessorInPlace"])
  var x = i
  i = i.predecessor()
  expectEqual(2, callCounts["predecessor"])
  expectEqual(1, callCounts["_predecessorInPlace"])
  _blackHole(x)
}

tests.test("ForwardCollection") {
  let a0: ContiguousArray = [1, 2, 3, 5, 8, 13, 21]
  let fc0 = AnyForwardCollection(a0)
  let a1 = ContiguousArray(fc0)
  expectEqual(a0, a1)
  for e in a0 {
    let i = fc0.indexOf(e)
    expectNotEmpty(i)
    expectEqual(e, fc0[i!])
  }
  for i in fc0.indices {
    expectNotEqual(fc0.endIndex, i)
    expectEqual(1, fc0.indices.filter { $0 == i }.length)
  }
}

tests.test("BidirectionalCollection") {
  let a0: ContiguousArray = [1, 2, 3, 5, 8, 13, 21]
  let fc0 = AnyForwardCollection(a0.lazy.reversed())
  
  let bc0_ = AnyBidirectionalCollection(fc0)         // upgrade!
  expectNotEmpty(bc0_)
  let bc0 = bc0_!
  expectTrue(fc0 === bc0)

  let fc1 = AnyForwardCollection(a0.lazy.reversed()) // new collection
  expectFalse(fc1 === fc0)

  let fc2 = AnyForwardCollection(bc0)                // downgrade
  expectTrue(fc2 === bc0)
  
  let a1 = ContiguousArray(bc0.lazy.reversed())
  expectEqual(a0, a1)
  for e in a0 {
    let i = bc0.indexOf(e)
    expectNotEmpty(i)
    expectEqual(e, bc0[i!])
  }
  for i in bc0.indices {
    expectNotEqual(bc0.endIndex, i)
    expectEqual(1, bc0.indices.filter { $0 == i }.length)
  }
  
  // Can't upgrade a non-random-access collection to random access
  let s0 = "Hello, Woyld".characters
  let bc1 = AnyBidirectionalCollection(s0)
  let fc3 = AnyForwardCollection(bc1)
  expectTrue(fc3 === bc1)
  expectEmpty(AnyRandomAccessCollection(bc1))
  expectEmpty(AnyRandomAccessCollection(fc3))
}

tests.test("RandomAccessCollection") {
  let a0: ContiguousArray = [1, 2, 3, 5, 8, 13, 21]
  let fc0 = AnyForwardCollection(a0.lazy.reversed())
  let rc0_ = AnyRandomAccessCollection(fc0)         // upgrade!
  expectNotEmpty(rc0_)
  let rc0 = rc0_!
  expectTrue(rc0 === fc0)

  let bc1 = AnyBidirectionalCollection(rc0)         // downgrade
  expectTrue(bc1 === rc0)

  let fc1 = AnyBidirectionalCollection(rc0)         // downgrade
  expectTrue(fc1 === rc0)
  
  let a1 = ContiguousArray(rc0.lazy.reversed())
  expectEqual(a0, a1)
  for e in a0 {
    let i = rc0.indexOf(e)
    expectNotEmpty(i)
    expectEqual(e, rc0[i!])
  }
  for i in rc0.indices {
    expectNotEqual(rc0.endIndex, i)
    expectEqual(1, rc0.indices.filter { $0 == i }.length)
  }
}

runAllTests()<|MERGE_RESOLUTION|>--- conflicted
+++ resolved
@@ -70,17 +70,12 @@
   expectEqual(["0", "1", "2", "3", "4"], Array(digits()))
 
   var x = 7
-<<<<<<< HEAD
-  let iterator = AnyIterator { x < 15 ? x++ : nil }
-  expectEqual([ 7, 8, 9, 10, 11, 12, 13, 14 ], Array(iterator))
-=======
-  let g = AnyGenerator<Int> {
+  let iterator = AnyIterator<Int> {
     if x >= 15 { return nil }
     x += 1
     return x-1
   }
-  expectEqual([ 7, 8, 9, 10, 11, 12, 13, 14 ], Array(g))
->>>>>>> 1994b831
+  expectEqual([ 7, 8, 9, 10, 11, 12, 13, 14 ], Array(iterator))
 }
 
 let initialCallCounts = [
