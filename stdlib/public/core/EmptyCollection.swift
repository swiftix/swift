//===--- EmptyCollection.swift - A collection with no elements ------------===//
//
// This source file is part of the Swift.org open source project
//
// Copyright (c) 2014 - 2016 Apple Inc. and the Swift project authors
// Licensed under Apache License v2.0 with Runtime Library Exception
//
// See http://swift.org/LICENSE.txt for license information
// See http://swift.org/CONTRIBUTORS.txt for the list of Swift project authors
//
//===----------------------------------------------------------------------===//
//
//  Sometimes an operation is best expressed in terms of some other,
//  larger operation where one of the parameters is an empty
//  collection.  For example, we can erase elements from an Array by
//  replacing a subrange with the empty collection.
//
//===----------------------------------------------------------------------===//

/// An iterator that never produces an element.
///
/// - SeeAlso: `EmptyCollection<Element>`.
public struct EmptyIterator<Element> : IteratorProtocol, Sequence {
  /// Construct an instance.
  public init() {}

  /// Returns `nil`, indicating that there are no more elements.
  public mutating func next() -> Element? {
    return nil
  }
}

/// A collection whose element type is `Element` but that is always empty.
public struct EmptyCollection<Element> :
  RandomAccessCollection
  // FIXME: swift-3-indexing-model - conform to MutableCollection as well
{
  /// A type that represents a valid position in the collection.
  ///
  /// Valid indices consist of the position of every element and a
  /// "past the end" position that's not valid for use as a subscript.
  public typealias Index = Int
  public typealias IndexDistance = Int

  /// Construct an instance.
  public init() {}

  /// Always zero, just like `endIndex`.
  public var startIndex: Index {
    return 0
  }

  /// Always zero, just like `startIndex`.
  public var endIndex: Index {
    return 0
  }

  /// Always traps.
  ///
  /// EmptyCollection does not have any element indices, so it is not
  /// possible to advance indices.
  @warn_unused_result
  public func successor(of i: Index) -> Index {
    // TODO: swift-3-indexing-model: tests for traps.
    _preconditionFailure("EmptyCollection can't advance indices")
  }

  /// Always traps.
  ///
  /// EmptyCollection does not have any element indices, so it is not
  /// possible to advance indices.
  @warn_unused_result
  public func predecessor(of i: Index) -> Index {
    // TODO: swift-3-indexing-model: tests for traps.
    _preconditionFailure("EmptyCollection can't advance indices")
  }

  /// Returns an empty iterator.
  ///
  /// - Complexity: O(1).
  public func makeIterator() -> EmptyIterator<Element> {
    return EmptyIterator()
  }

  /// Access the element at `position`.
  ///
  /// Should never be called, since this collection is always empty.
  public subscript(position: Index) -> Element {
    // TODO: swift-3-indexing-model: tests for traps.
    _preconditionFailure("Index out of range")
  }

  /// The number of elements (always zero).
  public var count: Int {
    return 0
  }

  /// Always traps.
  ///
  /// EmptyCollection does not have any element indices, so it is not
  /// possible to advance indices.
  @warn_unused_result
  public func index(_ n: IndexDistance, stepsFrom i: Index) -> Index {
    // TODO: swift-3-indexing-model: tests for traps.
    _preconditionFailure("EmptyCollection can't advance indices")
  }

  /// Always traps.
  ///
  /// EmptyCollection does not have any element indices, so it is not
  /// possible to advance indices.
  @warn_unused_result
  public func index(
<<<<<<< HEAD
    _ n: IndexDistance, stepsFrom i: Index, limitedBy limit: Index
  ) -> Index {
=======
    n: IndexDistance, stepsFrom i: Index, limitedBy limit: Index
  ) -> Index? {
>>>>>>> 37bf02f7
    // TODO: swift-3-indexing-model: tests for traps.
    _preconditionFailure("EmptyCollection can't advance indices")
  }

  /// The distance between two indexes (always zero).
  @warn_unused_result
  public func distance(from start: Index, to end: Index) -> IndexDistance {
    // TODO: swift-3-indexing-model: tests for traps.
    _precondition(start == 0, "From must be startIndex (or endIndex)")
    _precondition(end == 0, "To must be endIndex (or startIndex)")
    return 0
  }

  // TODO: swift-3-indexing-model - fast fail any others from RandomAccessCollection (and up inheritance)?
}

@available(*, unavailable, renamed: "EmptyIterator")
public struct EmptyGenerator<Element> {}

extension EmptyIterator {
  @available(*, unavailable, renamed: "makeIterator")
  public func generate() -> EmptyIterator<Element> {
    fatalError("unavailable function can't be called")
  }
}<|MERGE_RESOLUTION|>--- conflicted
+++ resolved
@@ -110,14 +110,8 @@
   /// EmptyCollection does not have any element indices, so it is not
   /// possible to advance indices.
   @warn_unused_result
-  public func index(
-<<<<<<< HEAD
     _ n: IndexDistance, stepsFrom i: Index, limitedBy limit: Index
-  ) -> Index {
-=======
-    n: IndexDistance, stepsFrom i: Index, limitedBy limit: Index
   ) -> Index? {
->>>>>>> 37bf02f7
     // TODO: swift-3-indexing-model: tests for traps.
     _preconditionFailure("EmptyCollection can't advance indices")
   }
